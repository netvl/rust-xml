--- conflicted
+++ resolved
@@ -15,15 +15,10 @@
     }
 }
 
-<<<<<<< HEAD
-pub trait IteratorClonedPairwiseExt: Sized {
-    fn cloned_pairwise(self) -> ClonedPairwise<Self>;
-=======
 impl From<io::Error> for CharReadError {
     fn from(e: io::Error) -> CharReadError {
         CharReadError::Io(e)
     }
->>>>>>> 05f8c0f6
 }
 
 impl fmt::Display for CharReadError {
